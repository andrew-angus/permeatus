#!/bin/python3
# Author: Andrew Angus

import numpy as np
import csv
import matplotlib.pyplot as plt
import os
from importlib.resources import files
from permeatus.utils import *
from permeatus.layered1D import *
import permeatus
import subprocess
from scipy.optimize import brentq

# Homogenisation class object
class homogenisation(layered1D):
  """Class for extracting effective properties from inhomogeneous systems.

  Attributes
  ----------
  materials
    Number of material layers in the system.
  D
    Diffusion coefficients for each layer, 
    with suggested units: [mm\ :sup:`2`/hr].
  S
    Solubility coefficients for each layer, 
    with suggested units: [nmol/mm\ :sup:`3`.MPa].
  P
    Permeability coefficients for each layer, 
    with suggested units: [nmol/mm.hr.MPa].
  C0
    Concentration source boundary condition at first layer,
    with suggested units: [nmol/mm\ :sup:`3`].
  C1
    Concentration sink boundary condition at last layer, 
    with suggested units: [nmol/mm\ :sup:`3`].
  p0
    Pressure source boundary condition at first layer, 
    with suggested units: [MPa].
  p1
    Pressure sink boundary condition at last layer, 
    with suggested units: [MPa].
  touts
    Solution output times, if using ABAQUS,
    with suggested units: [hr].
  tstep
    Simulation timestep, if using ABAQUS,
    with suggested units: [hr].
  ncpu
    Number of CPUs to utilise, if using ABAQUS.
  jobname
    Name of job, if using ABAQUS.
  verbose
    Boolean flag which switches verbose output on or off.
  field
    Dictionary of solution data at integration points, which can contain 
    pressure, concentration, molar flux, and pressure/concentration 
    gradient data for each timeframe. Additionally, integration point 
    volume data can be stored.
  frames
    Integer number of frames, corresponding to number of touts.
  D_eff
    Effective diffusion coefficient, derived from solution.
  S_eff
    Effective solubility coefficient, derived from solution.
  P_eff
    Effective permeability coefficient, derived from solution.

  """

  # Init attributes
  materials: int
  D: ArrayLike
  S: ArrayLike
  P: ArrayLike
  C0: float
  C1: float
  p0: float
  p1: float
  touts: ArrayLike
  tstep: float
  ncpu: int
  jobname: str
  verbose: bool

  # Derived attributes
  field: dict
  frames: int
  P_eff: float
  D_eff: float
  S_eff: float



  def __init__(self, materials: int, vFrac: ArrayLike, 
          D: Optional[ArrayLike] = None, S: Optional[ArrayLike] = None, \
          P: Optional[ArrayLike] = None, C0: Optional[float] = None, 
          C1: Optional[float] = None, p0: Optional[float] = None, \
          p1: Optional[float] = None, touts: Optional[ArrayLike] = None, \
          tstep: Optional[float] = None, ncpu: int = 1, 
          jobname: str = 'job', verbose: bool =True, \
          AR: Optional[ArrayLike] = None):

    """Initialise class with arguments.

    Most arguments are optional, and only enforced if using functionality which
    requires them. If concentration problem parameters are specified, pressure 
    problem parameters will be calculated automatically from them, and vice-
    versa.

    """
    # Numpy array conversion
    if D is not None: D = np.array(D)  
    if S is not None: S = np.array(S)  
    if P is not None: P = np.array(P)  
    if touts is not None: touts = np.array(touts)  

    # Calculate P from DS, or vice versa
    if D is not None and S is not None:
      P = D*S
    elif P is not None:
      if D is None and S is None:
        D = P
        S = np.ones_like(P)
      elif D is None:
        D = P/S
      else:
        S = P/D
    else:
      raise Exception('Either P or D & S must be specified')

    # Calculate one BC from the other
    if p0 is not None:
      C0 = p0*S[0]
    elif C0 is not None:
      p0 = C0/S[0]
    else:
      raise Exception('One of p0 or C0 must be specified.')
    if p1 is not None:
      C1 = p1*S[-1]
    elif C1 is not None:
      p1 = C1/S[-1]
    else:
      p1 = C1 = 0

    # Check validity of arguments 
    if materials < 1:
      raise Exception('materials argument must be an integer greater than 0')
    if len(D) != materials:
      raise Exception('D must be array like and same length as materials')
    if len(P) != materials:
      raise Exception('P must be array like and same length as materials')
    if len(S) != materials:
      raise Exception('S must be array like and same length as materials')
    if tstep is not None and tstep <= 0.0:
      raise Exception('tstep must be float greater than 0')
    if ncpu < 1:
      raise Exception('ncpu argument must be an integer greater than 0')
    if p0 < 0.0:
      raise Exception('p0 must be >= 0')
    if p1 < 0.0:
      raise Exception('p1 must be >= 0')
    if C0 < 0.0:
      raise Exception('C0 must be >= 0')
    if C1 < 0.0:
      raise Exception('C1 must be >= 0')

    # Assign attributes
    self.materials = materials
    self.D = D
    self.S = S
    self.P = P
    self.C0 = C0
    self.C1 = C1
    self.p0 = p0
    self.p1 = p1
    self.touts = touts
    self.tstep = tstep
    self.ncpu = ncpu
    self.jobname = jobname
    self.verbose = verbose
    self.vFrac = vFrac
    self.AR = AR

    # Initialise derivative attributes
    if self.touts is not None:
      self.frames = len(self.touts)+1
    else:
      self.frames = None
    self.field = {}
    self.P_eff = None
    self.D_eff = None
    self.S_eff = None



  def ebbermanmeshrectangular(self,r,lc):
    gmsh.initialize()

    # Add model and set options
    gmsh.model.add("random")
    gmsh.option.setNumber("Mesh.SaveGroupsOfNodes", 1)

    # Bounding box
    boxwidth = 0.629e-3
    boxheight = 1.089e-3
    gmsh.model.occ.addRectangle(0,0,0,boxwidth,boxheight,tag=1)
    eps = 1e-5
    

    # Translations
    translationwidth = np.array([-boxwidth,0.0,boxwidth])
    translationheight = np.array([-boxheight,0.0,boxheight])
    translations = np.array([[i,j] for i in translationwidth for j in translationheight])

    # Add circles
    c = np.array([[0.0,0.0],[boxwidth/2,boxheight/2]])
    nc = len(c)
    #vFrac=1
    # Add circles with periodic wrapping
    boxdimtag,boxtag = periodic_disks(nc,c,gmsh.model,boxwidth, boxheight, r,eps)
    
        # Identify physical groups for material assignment
    ents = gmsh.model.getEntities(2)
    ents.remove(boxdimtag)
    gmsh.model.addPhysicalGroup(2, [boxtag], name="material0")
    gmsh.model.addPhysicalGroup(2, [i[1] for i in ents], name="material1")
    
    # Enforce periodic mesh on x-bounds
    periodic_mesh(gmsh.model,boxwidth,eps)
    
    # Generate mesh
    gmsh.model.occ.synchronize()
    gmsh.option.setNumber("Mesh.MeshSizeMin",lc)
    gmsh.option.setNumber("Mesh.MeshSizeMax",lc)
    gmsh.model.mesh.generate(2)
    
    # Acquire boundary node sets
    gmsh.model.occ.synchronize()
    bottomnodes, topnodes, leftnodes, rightnodes = \
        boundary_nodes_2d(gmsh.model,boxwidth,boxheight)
    
    # Write output and finalise
    write_abaqus_diffusion(self.D,self.S,self.C0,self.C1,self.touts,self.tstep,\
        bottomnodes,topnodes,leftnodes,rightnodes,self.jobname,PBC=True)
    
    gmsh.fltk.run()
    
    gmsh.finalize()

                                      
  # Ebberman Paper Mesh  
  def ebbermanmesh(self,r,lc):
        
    V2 = self.vFrac[1]    
        
    w = ((2*3.14*0.26*0.26)/(1.732*V2))**0.5
    #h = 1.732*w
    h = w
    boxsize = h
    eps = 1e-3

    gmsh.initialize()
    gmsh.model.add("RVE1")
    
    # Bounding box
    gmsh.model.occ.addRectangle(0,0,0,w,h,tag=1)

    # Translations
    translationbase = np.array([-boxsize,0.0,boxsize])
    translations = np.array([[i,j] for i in translationbase for j in translationbase])

    # Add circles
    c = np.array([[0.0,0.0],[w/2,h/2]])
    nc = len(c)

    # Add circles with periodic wrapping
    boxdimtag,boxtag = periodic_disks(nc,c,gmsh.model,boxsize,r,eps)

    # Identify physical groups for material assignment
    ents = gmsh.model.getEntities(2)
    ents.remove(boxdimtag)
    gmsh.model.addPhysicalGroup(2, [boxtag], name="material0")
    gmsh.model.addPhysicalGroup(2, [i[1] for i in ents], name="material1")

    # Enforce periodic mesh on x-bounds
    periodic_mesh(gmsh.model,boxsize,eps)
    
    # Generate mesh
    gmsh.model.occ.synchronize()
    gmsh.option.setNumber("Mesh.MeshSizeMin",lc)
    gmsh.option.setNumber("Mesh.MeshSizeMax",lc)
    gmsh.model.mesh.generate(2)
    
    # Acquire boundary node sets
    gmsh.model.occ.synchronize()
    bottomnodes, topnodes, leftnodes, rightnodes = \
        boundary_nodes_2d(gmsh.model,w,h)

    # Write output and finalise
    write_abaqus_diffusion(self.D,self.S,self.C0,self.C1,self.touts,self.tstep,\
        bottomnodes,topnodes,leftnodes,rightnodes,self.jobname,PBC=True)
    
    gmsh.fltk.run()
    
    gmsh.finalize()

  # Create microstructure mesh by random insertion or 
  # Lubachevsky-Stillinger algorithm
  def cross_section_mesh(self,nc,r,minSpaceFac=0.1,maxMeshFac=0.1,\
      algorithm='LS',showmesh=True,seed=None):

    # Check only 2 materials specified
    if self.materials != 2:
      raise Exception('cross_section_mesh only implemented for 2 material system')

    valids = ['LS','random']
    if algorithm not in valids:
      raise Exception(f'algorithm must be one of {valids}')

    # Random seed
    if seed is None:
      seed = np.random.randint(2e9)
    np.random.seed(seed)
		
    # Initialise
    gmsh.initialize()

    # Add model and set options
    gmsh.model.add(self.jobname)
    gmsh.option.setNumber("Mesh.SaveGroupsOfNodes", 1)
    gmsh.option.setNumber("Geometry.OCCBoundsUseStl", 1)
    if not self.verbose:
      gmsh.option.setNumber("General.Terminal",0)

    # Microstructure specifications
    vfrac = self.vFrac[1] # Volume fraction

    # Bounding box - scale to desired volume fraction
    area0 = np.pi*r**2
    area1 = nc*area0
    area2 = area1/vfrac
    boxsize = np.sqrt(area2)
    gmsh.model.occ.addRectangle(0,0,0,boxsize,boxsize,tag=1)

    # Minimum spacing
    eps = r*minSpaceFac

    # Define buffers
    cbuff = 2*r + eps

    # Translations
    translationbase = np.array([-boxsize,0.0,boxsize])
    translations = np.array([[i,j] for i in translationbase for j in translationbase])

    ### Create microstructure ###

    # Lubachevsky-Stillinger algorithm
    if algorithm == 'LS':

      # LS algorithm
      # Randomly insert N point particles
      c = np.random.rand(nc,2)*np.array([[boxsize,boxsize]])

      # Randomly assign velocities
      v = np.random.rand(nc,2)*np.array([[2*boxsize,2*boxsize]])
      v[:,0] -= boxsize
      v[:,1] -= boxsize

      # Define algorithm variables
      t = 0 # Time
      rt = 0 # r(t)
      rf = r + eps/2 # Final radius, including minimum spacing
      h = rf # Radius growth rate
      tf = rf/h # Final time
      parthits = np.ones((nc,nc))*np.inf # Matrix of particle collision times
      niter = 0 # Iteration counter

      # Periodic wrapping of coordinates
      def wrap(point):
        point[0] -= np.floor(point[0]/boxsize)*boxsize
        point[1] -= np.floor(point[1]/boxsize)*boxsize
        return point

      # Collision time for particles with each other
      def ppColl(ci,cj,vi,vj,h,rt):
        cij = ci-cj
        vij = vi-vj
        A = np.dot(vij,vij) - 4*h**2
        B = np.dot(cij,vij) - 4*h*rt
        C = np.dot(cij,cij) - 4*rt**2
        quad = B**2-A*C
        if (B <= 0 or A < 0) and quad >=0:
          res =  1/A*(-B-np.sqrt(quad))
          return res
          if res > 0:
            return res
          else:
            return np.inf
        else:
          return np.inf

      # Simulate growth and collisions till circles have grown to r + eps/2
      advancing = True
      while advancing:

        # Get particle-particle collision times
        for i in range(nc):
          for j in range(i):

            # Get collision times with each periodic translation and take minimum
            parthits[i,j] = np.inf
            for translator in translations:
              tcoll = ppColl(c[i]+translator,c[j],v[i],v[j],h,rt)
              parthits[i,j] = np.minimum(parthits[i,j],tcoll)

        # Find overall minimum collision time
        colliders = np.unravel_index(parthits.argmin(), parthits.shape)
        time = parthits[colliders]
        
        # Check for final time
        if t + time > tf:

          # Final position update
          time = tf - t 
          for i in range(nc):
            c[i] = wrap(c[i]+v[i]*time)
          advancing = False

        else:
          # Propagate centers of colliding particles
          c[colliders[0]] = wrap(c[colliders[0]] + v[colliders[0]]*time)
          c[colliders[1]] = wrap(c[colliders[1]] + v[colliders[1]]*time)

          # Resolve collision
          dc = c[colliders[0]] - c[colliders[1]]
          dc[0] -= round(dc[0] / boxsize) * boxsize
          dc[1] -= round(dc[1] / boxsize) * boxsize
          u = dc/np.linalg.norm(dc)
          vpi = np.dot(u,v[colliders[0]])*u
          vti = v[colliders[0]] - vpi
          vpj = np.dot(u,v[colliders[1]])*u
          vtj = v[colliders[1]] - vpj
          v[colliders[0]] = vpj + vti
          v[colliders[1]] = vpi + vtj
          v[colliders[0]] += 2*u*h
          v[colliders[1]] -= 2*u*h
              
          # Propagate non-colliding centers
          for i in range(nc):
            if i != colliders[0] and i != colliders[1]:
              c[i] = wrap(c[i]+v[i]*time)
                
        # Update trackers
        t += time
        rt += h*time
        niter += 1

        # Check for issue
        if niter > 10000:
          print(niter,t,rt)
          raise Exception("Structure generation took too many iterations")

    # Random insertion algorithm
    else:

      # Loop over number of desired circles
      c = np.empty((0,2))
      for i in range(nc):

        # Continually try and insert circle within contstraints
        niter = 0
        reject = True
        while reject:

          # Randomly draw circle center
          newc = np.random.rand(1,2)*np.array([[boxsize,boxsize]])

          # For first circle just check minimum distance from edges and corners
          if bound_proximity_check_2d(newc[0],r,eps,boxsize):
            if i == 0:
              reject = False

            # Afterwards check against distance between previous circles
            # and their periodic translations
            else:
              reject = False
              for center in c:
                mindist = np.inf
                for translator in translations:
                  dist = np.linalg.norm(newc[0]+translator-center)
                  mindist = np.minimum(dist,mindist)
                if mindist < cbuff:
                  reject = True
          niter += 1
          if niter > 5000:
              raise Exception("Structure generation took too many iterations")

        # Add accepted circle
        c = np.r_[c,newc]

    # Add circles with periodic wrapping
    boxdimtag,boxtag = periodic_disks(nc,c,gmsh.model,boxsize,boxsize,r,eps)

    # Identify physical groups for material assignment
    ents = gmsh.model.getEntities(2)
    ents.remove(boxdimtag)
    gmsh.model.addPhysicalGroup(2, [boxtag], name="material0")
    gmsh.model.addPhysicalGroup(2, [i[1] for i in ents], name="material1")

    # Enforce periodic mesh on x-bounds
    periodic_mesh(gmsh.model,boxsize,eps)

    # Generate mesh
    gmsh.option.setNumber("Mesh.MeshSizeMin",eps)
    gmsh.option.setNumber("Mesh.MeshSizeMax",r*maxMeshFac)
    gmsh.model.mesh.generate(2)

    # Acquire boundary node sets
    gmsh.model.occ.synchronize()
    bottomnodes, topnodes, leftnodes, rightnodes = \
        boundary_nodes_2d(gmsh.model,boxsize,boxsize)

    # Check for failed construction
    if len(leftnodes) != len(rightnodes):
      print("Warning: left node list not equal length to right nodes; rerunning with different seed")
      self.cross_section_mesh(nc=nc,r=r,minSpaceFac=minSpaceFac,maxMeshFac=maxMeshFac,\
      algorithm=algorithm,showmesh=showmesh)
    else:
      # Write output and finalise
      write_abaqus_diffusion(self.D,self.S,self.C0,self.C1,self.touts,self.tstep,\
          bottomnodes,topnodes,leftnodes,rightnodes,self.jobname,PBC=True)
      if showmesh:
        gmsh.fltk.run()
      gmsh.finalize()

  # Create mesh of Reuss bound setup
  def reuss_mesh(self,Nx=2,Ny=80):

    # Check only 2 materials specified
    if self.materials != 2:
      raise Exception('mesh only implemented for 2 material system')

    # Initialise
    gmsh.initialize()

    # Add model and set options
    gmsh.model.add(self.jobname)
    gmsh.option.setNumber("Mesh.SaveGroupsOfNodes", 1)
    gmsh.option.setNumber("Geometry.OCCBoundsUseStl", 1)
    if not self.verbose:
      gmsh.option.setNumber("General.Terminal",0)

    # Layers
    vfrac = self.vFrac[1] # Volume fraction
    vfracfrac = Fraction(vfrac).limit_denominator()
    nlayer = vfracfrac.denominator
    ndlayer = vfracfrac.numerator
    layerid = np.random.choice(nlayer,size=ndlayer,replace=False)

    # Construct layers
    boxsize = 1
    dx = boxsize
    dy = boxsize/nlayer
    for i in range(nlayer):
        gmsh.model.occ.addRectangle(0,i*dy,0,dx,dy,tag=i)

    # Fragment overlappers
    out, pc = gmsh.model.occ.fragment([(2, i) for i in range(nlayer)], \
        [(2, i) for i in range(nlayer)])

    # Identify physical groups for material assignment
    gmsh.model.occ.synchronize()
    ents = gmsh.model.getEntities(2)
    dlayers = [(2,i) for i in layerid]
    ents = [i for i in ents if i not in dlayers]
    gmsh.model.addPhysicalGroup(2, [i[1] for i in ents], tag=1, name="material0")
    gmsh.model.addPhysicalGroup(2, [i[1] for i in dlayers], tag=2, name="material1")
    gmsh.model.occ.synchronize()

    # Define structured mesh with seeded edges
    eps = 1e-3/nlayer
    for i in range(2):
        ents = gmsh.model.getEntitiesInBoundingBox(-eps+i*dx,-eps,-eps,eps+i*dx,eps+boxsize,eps,1)
        for j in ents:
            gmsh.model.mesh.setTransfiniteCurve(j[1], Ny // nlayer + 1)
    for i in range(nlayer+1):
        ents = gmsh.model.getEntitiesInBoundingBox(-eps,-eps+i*dy,-eps,eps+dx,eps+i*dy,eps,1)
        for j in ents:
            gmsh.model.mesh.setTransfiniteCurve(j[1], Nx + 1)
        if i != nlayer:
            gmsh.model.mesh.setTransfiniteSurface(i)

    # Generate mesh
    gmsh.model.mesh.generate(2)
    gmsh.model.mesh.recombine()

    # Acquire boundary node sets
    gmsh.model.occ.synchronize()
    bottomnodes, topnodes, leftnodes, rightnodes = \
        boundary_nodes_2d(gmsh.model,boxsize,boxsize)

    # Write output and finalise
    write_abaqus_diffusion(self.D,self.S,self.C0,self.C1,self.touts,self.tstep,\
        bottomnodes,topnodes,leftnodes,rightnodes,self.jobname,PBC=True)
    gmsh.fltk.run()
    gmsh.finalize()

  # Create mesh of Voigt bound setup
  def voigt_mesh(self,Nx=20,Ny=40):

    # Check only 2 materials specified
    if self.materials != 2:
      raise Exception('mesh only implemented for 2 material system')

    # Initialise
    gmsh.initialize()

    # Add model and set options
    gmsh.model.add(self.jobname)
    gmsh.option.setNumber("Mesh.SaveGroupsOfNodes", 1)
    gmsh.option.setNumber("Geometry.OCCBoundsUseStl", 1)
    if not self.verbose:
      gmsh.option.setNumber("General.Terminal",0)

    # Layers
    vfrac = self.vFrac[1] # Volume fraction
    vfracfrac = Fraction(vfrac).limit_denominator()
    nlayer = vfracfrac.denominator
    ndlayer = vfracfrac.numerator
    layerid = np.random.choice(nlayer,size=ndlayer,replace=False)

    # Construct layers
    boxsize = 1
    dx = boxsize/nlayer
    dy = boxsize
    for i in range(nlayer):
      gmsh.model.occ.addRectangle(i*dx,0,0,dx,dy,tag=i)

    # Fragment overlappers
    out, pc = gmsh.model.occ.fragment([(2, i) for i in range(nlayer)], \
        [(2, i) for i in range(nlayer)])

    # Identify physical groups for material assignment
    gmsh.model.occ.synchronize()
    ents = gmsh.model.getEntities(2)
    dlayers = [(2,i) for i in layerid]
    ents = [i for i in ents if i not in dlayers]
    gmsh.model.addPhysicalGroup(2, [i[1] for i in ents], name="material0")
    gmsh.model.addPhysicalGroup(2, [i[1] for i in dlayers], name="material1")
    gmsh.model.occ.synchronize()

    # Define structured mesh with seeded edges
    eps = 1e-3/nlayer
    for i in range(2):
      ents = gmsh.model.getEntitiesInBoundingBox(-eps,-eps+i*dy,-eps,boxsize+eps,eps+i*dy,eps,1)
      for j in ents:
        gmsh.model.mesh.setTransfiniteCurve(j[1], Nx // nlayer + 1)
    for i in range(nlayer+1):
      ents = gmsh.model.getEntitiesInBoundingBox(-eps+i*dx,-eps,-eps,eps+i*dx,eps+dy,eps,1)
      for j in ents:
        gmsh.model.mesh.setTransfiniteCurve(j[1], Ny + 1)
      if i != nlayer:
        gmsh.model.mesh.setTransfiniteSurface(i)

    # Generate mesh
    gmsh.model.mesh.generate(2)
    gmsh.model.mesh.recombine()

    # Acquire boundary node sets
    gmsh.model.occ.synchronize()
    bottomnodes, topnodes, leftnodes, rightnodes = \
        boundary_nodes_2d(gmsh.model,boxsize,boxsize)

    # Write output and finalise
    write_abaqus_diffusion(self.D,self.S,self.C0,self.C1,self.touts,self.tstep,\
        bottomnodes,topnodes,leftnodes,rightnodes,self.jobname,PBC=True)
    gmsh.fltk.run()
    gmsh.finalize()

<<<<<<< HEAD
  # Get effective coefficients by numerical averaging
  def get_eff_coeffs(self):
    super().get_eff_coeffs(method='numerical')
=======
# test
>>>>>>> 49cee24e

  # Analytical Reuss bound
  def reuss_bound(self):

    self.P_eff = 1/np.sum(self.vFrac/self.P)
    self.D_eff = 1/np.sum(self.vFrac/self.D)
    self.S_eff = self.P_eff/self.D_eff

  # Analytical Voigt bound
  def voigt_bound(self):

    self.P_eff = np.sum(self.vFrac*self.P)
    self.S_eff = np.sum(self.vFrac*self.S)
    self.D_eff = self.P_eff/self.S_eff

  # Hashin-Strikman upper bound
  def HS_upper_bound(self):

    # Check only 2 materials specified
    if self.materials != 2:
      raise Exception('method only implemented for 2 material system')

    # Determine high and low coefficients wrt permeation
    if self.P[1] > self.P[0]:
      hix = 1
      lox = 0
      vF = self.vFrac[0]
    else:
      hix = 0
      lox = 1
      vF = self.vFrac[1]

    # Calculate bound results
    res = []
    for i in [self.P,self.D,self.S]:
      hi, lo = i[hix], i[lox]
      res.append(hi + vF/(1/(lo-hi)+(1-vF)/(3*hi)))

    # Assign results
    self.P_eff = res[0]
    self.S_eff = res[2]
    self.D_eff = self.P_eff/self.S_eff

  # Hashin-Strikman lower bound
  def HS_lower_bound(self):

    # Check only 2 materials specified
    if self.materials != 2:
      raise Exception('method only implemented for 2 material system')

    # Determine high and low coefficients wrt permeation
    if self.P[1] > self.P[0]:
      hix = 1
      lox = 0
      vF = self.vFrac[0]
    else:
      hix = 0
      lox = 1
      vF = self.vFrac[1]

    # Calculate bound results
    res = []
    for i in [self.P,self.D,self.S]:
      hi, lo = i[hix], i[lox]
      res.append(lo + (1-vF)/(1/(hi-lo)+vF/(3*lo)))

    # Assign results
    self.P_eff = res[0]
    self.D_eff = res[1]
    self.S_eff = self.P_eff/self.D_eff

  # Get prediction of Nielsen model
  def nielsen(self):

    # Check only 2 materials specified
    if self.materials != 2:
      raise Exception('method only implemented for 2 material system')

    # Evaluate effective coefficients
    tortuosity = 1 + 0.5*self.AR*self.vFrac[1]
    self.D_eff = self.D[0]/tortuosity
    self.S_eff = self.vFrac[0]*self.S[0]
    self.P_eff = self.D_eff*self.S_eff

  # Get prediction of Maxwell-Eucken model
  def maxwell_eucken(self):

    # Check only 2 materials specified
    if self.materials != 2:
      raise Exception('method only implemented for 2 material system')

    # Evaluate effective coefficients
    self.P_eff = self.P[0]* \
        (2*self.P[0]+self.P[1]-2*(self.P[0]-self.P[1])*self.vFrac[1])/ \
        (2*self.P[0]+self.P[1]+(self.P[0]-self.P[1])*self.vFrac[1])
    self.D_eff = self.D[0]* \
        (2*self.D[0]+self.D[1]-2*(self.D[0]-self.D[1])*self.vFrac[1])/ \
        (2*self.D[0]+self.D[1]+(self.D[0]-self.D[1])*self.vFrac[1])
    self.S_eff = self.P_eff/self.D_eff

  # Get prediction of Bruggeman model
  def bruggeman(self):

    # Check only 2 materials specified
    if self.materials != 2:
      raise Exception('method only implemented for 2 material system')

    # Evaluate effective coefficients
    Pterm = (3*self.vFrac[1]-1)*self.P[1]+(3*self.vFrac[0]-1)*self.P[0]
    self.P_eff = 0.25*(Pterm+np.sqrt(Pterm**2+8*self.P[0]*self.P[1]))
    Dterm = (3*self.vFrac[1]-1)*self.D[1]+(3*self.vFrac[0]-1)*self.D[0]
    self.D_eff = 0.25*(Dterm+np.sqrt(Dterm**2+8*self.D[0]*self.D[1]))
    self.S_eff = self.P_eff/self.D_eff

  # Get prediction of Chen model
  def chen(self):

    # Check only 2 materials specified
    if self.materials != 2:
      raise Exception('method only implemented for 2 material system')

    # Evaluate effective coefficients
    def Proot(P_eff):
      f = P_eff/self.P[0]
      x = self.P[1]/self.P[0]
      return self.vFrac[0]**2*((1-x)/(f-x))**2*f - 1
    self.P_eff = brentq(Proot,self.P[0],self.P[1])
    def Droot(D_eff):
      f = D_eff/self.D[0]
      x = self.D[1]/self.D[0]
      return self.vFrac[0]**2*((1-x)/(f-x))**2*f - 1
    self.D_eff = brentq(Droot,self.D[0],self.D[1])
    self.S_eff = self.P_eff/self.D_eff

  # Shuts off redundant inherited steady state method
  def steady_state(self):
    raise NotImplementedError

  # Shuts off redundant inherited plot_1d method
  def plot_1d(self):
    raise NotImplementedError<|MERGE_RESOLUTION|>--- conflicted
+++ resolved
@@ -679,13 +679,9 @@
     gmsh.fltk.run()
     gmsh.finalize()
 
-<<<<<<< HEAD
   # Get effective coefficients by numerical averaging
   def get_eff_coeffs(self):
     super().get_eff_coeffs(method='numerical')
-=======
-# test
->>>>>>> 49cee24e
 
   # Analytical Reuss bound
   def reuss_bound(self):
